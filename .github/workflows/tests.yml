--- conflicted
+++ resolved
@@ -33,11 +33,7 @@
         run: cargo fmt -- --check
       - if: ${{ matrix.rust-toolchain != 'nightly' }}
         name: Clippy
-<<<<<<< HEAD
-        run: cargo clippy --all-features
-=======
-        run: cargo clippy -- -D warnings
->>>>>>> c578c8d5
+        run: cargo clippy --all-features -- -D warnings
       - name: Test
         run: cargo test --features cli
 
@@ -68,11 +64,7 @@
         run: cargo fmt -- --check
       - if: ${{ matrix.rust-toolchain != 'nightly' }}
         name: Clippy
-<<<<<<< HEAD
-        run: cargo clippy --all-features
-=======
-        run: cargo clippy -- -D warnings
->>>>>>> c578c8d5
+        run: cargo clippy --all-features -- -D warnings
       - name: Test
         run: cargo test --features cli
 
