[package]
name = "crc-fast"
version = "1.3.0"
edition = "2021"
authors = ["Don MacAskill"]
license = "MIT OR Apache-2.0"
keywords = ["crc", "checksum", "simd", "accelerated", "fast"]
categories = ["algorithms", "encoding", "hardware-support"]
repository = "https://github.com/awesomized/crc-fast-rust"
description = "Fast, hardware-accelerated CRC-32 and CRC-64 checksum calculation using SIMD"
readme = "README.md"

# 1.69.0 added VPCLMULQDQ x86 detection support, 1.70.0 added LLVM 16 which supports PMULL2 on Aarch64
rust-version = "1.81"

[lib]
name = "crc_fast"
crate-type = ["lib", "cdylib"]
bench = true

[dependencies]
crc = "3"
digest = {  version = "0.10", features = ["alloc"] }
rand = "0.9"
libc = "0.2"
regex = "1.11"

[dev-dependencies]
<<<<<<< HEAD
criterion = "0.5"
cbindgen = "0.28"
=======
criterion = "0.7"
cbindgen = "0.29"
>>>>>>> 8ea5b480

# lto=true has a big improvement in performance
[profile.release]
lto = true
strip = true
codegen-units = 1
opt-level = 3

[[bench]]
name = "benchmark"
harness = false

[features]
alloc = []

# enable experimental VPCLMULQDQ support, which landed in Rust 1.89.0-nightly, will deprecate after 1.89.0 is stable
vpclmulqdq = []

# the features below aren't in use, are deprecated, and will be removed in the next MAJOR version
optimize_crc32_auto = [] # deprecated
optimize_crc32_neon_eor3_v9s3x2e_s3 = [] # deprecated
optimize_crc32_neon_v12e_v1 = [] # deprecated
optimize_crc32_neon_v3s4x2e_v2 = [] # deprecated
optimize_crc32_neon_blended = [] # deprecated
optimize_crc32_avx512_vpclmulqdq_v3x2 = [] # deprecated
optimize_crc32_avx512_v4s3x3 = [] # deprecated
optimize_crc32_sse_v4s3x3 = [] # deprecated<|MERGE_RESOLUTION|>--- conflicted
+++ resolved
@@ -26,13 +26,8 @@
 regex = "1.11"
 
 [dev-dependencies]
-<<<<<<< HEAD
-criterion = "0.5"
-cbindgen = "0.28"
-=======
 criterion = "0.7"
 cbindgen = "0.29"
->>>>>>> 8ea5b480
 
 # lto=true has a big improvement in performance
 [profile.release]
