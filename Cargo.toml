[package]
name = "crc-fast"
version = "1.4.0"
edition = "2021"
authors = ["Don MacAskill"]
license = "MIT OR Apache-2.0"
keywords = ["crc", "checksum", "simd", "accelerated", "fast"]
categories = ["algorithms", "encoding", "hardware-support"]
repository = "https://github.com/awesomized/crc-fast-rust"
description = "Fast, hardware-accelerated CRC-32 and CRC-64 checksum calculation using SIMD"
readme = "README.md"

# 1.69.0 added VPCLMULQDQ x86 detection support, 1.70.0 added LLVM 16 which supports PMULL2 on Aarch64
rust-version = "1.81"

[lib]
name = "crc_fast"
crate-type = ["lib", "cdylib"]
bench = true

[dependencies]
crc = "3"
digest = {  version = "0.10", features = ["alloc"] }
rand = "0.9"
<<<<<<< HEAD
libc = "0.2.171"
regex = "1.11.1"
rustversion = "1.0"
=======
libc = "0.2"
regex = "1.11"
>>>>>>> 7dd338dd

[dev-dependencies]
criterion = "0.7"
cbindgen = "0.29"

# lto=true has a big improvement in performance
[profile.release]
lto = true
strip = true
codegen-units = 1
opt-level = 3

[[bench]]
name = "benchmark"
harness = false

[features]
alloc = []

# the features below aren't in use, are deprecated, and will be removed in the next MAJOR version
vpclmulqdq = [] # depreated, VPCLMULQDQ stabilized in Rust 1.89.0
optimize_crc32_auto = [] # deprecated
optimize_crc32_neon_eor3_v9s3x2e_s3 = [] # deprecated
optimize_crc32_neon_v12e_v1 = [] # deprecated
optimize_crc32_neon_v3s4x2e_v2 = [] # deprecated
optimize_crc32_neon_blended = [] # deprecated
optimize_crc32_avx512_vpclmulqdq_v3x2 = [] # deprecated
optimize_crc32_avx512_v4s3x3 = [] # deprecated
optimize_crc32_sse_v4s3x3 = [] # deprecated<|MERGE_RESOLUTION|>--- conflicted
+++ resolved
@@ -22,14 +22,9 @@
 crc = "3"
 digest = {  version = "0.10", features = ["alloc"] }
 rand = "0.9"
-<<<<<<< HEAD
-libc = "0.2.171"
-regex = "1.11.1"
-rustversion = "1.0"
-=======
 libc = "0.2"
 regex = "1.11"
->>>>>>> 7dd338dd
+rustversion = "1.0"
 
 [dev-dependencies]
 criterion = "0.7"
