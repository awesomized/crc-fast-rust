// Copyright 2025 Don MacAskill. Licensed under MIT or Apache-2.0.

//! This module provides the main entry point for the SIMD CRC calculation.
//!
//! It dispatches to the appropriate architecture-specific implementation

#[cfg(target_arch = "aarch64")]
use std::arch::is_aarch64_feature_detected;

use crate::CrcParams;

#[cfg(target_arch = "aarch64")]
use crate::arch::aarch64::aes::Aarch64AesOps;

#[cfg(target_arch = "aarch64")]
use crate::arch::aarch64::aes_sha3::Aarch64AesSha3Ops;

#[cfg(any(target_arch = "x86", target_arch = "x86_64", target_arch = "aarch64"))]
use crate::{
    algorithm,
    structs::{Width32, Width64},
};

pub mod aarch64;
pub mod software;
pub mod x86;
pub mod x86_64;

/// Main entry point that dispatches to the appropriate architecture
///
/// # Safety
/// May use native CPU features
#[inline(always)]
#[cfg(target_arch = "aarch64")]
pub(crate) unsafe fn update(state: u64, bytes: &[u8], params: CrcParams) -> u64 {
    use crate::feature_detection::{get_arch_ops, ArchOpsInstance};

    match get_arch_ops() {
        ArchOpsInstance::Aarch64AesSha3(ops) => update_aarch64_aes_sha3(state, bytes, params, *ops),
        ArchOpsInstance::Aarch64Aes(ops) => update_aarch64_aes(state, bytes, params, *ops),
        ArchOpsInstance::SoftwareFallback => {
            if !is_aarch64_feature_detected!("aes") || !is_aarch64_feature_detected!("neon") {
                #[cfg(any(not(target_feature = "aes"), not(target_feature = "neon")))]
                {
                    // Use software implementation when no SIMD support is available
                    return crate::arch::software::update(state, bytes, params);
                }
            }

            // This should likely never happen, but just in case
            panic!("aarch64 features missing (NEON and/or AES)");
        }
    }
}

#[inline]
#[cfg(target_arch = "aarch64")]
#[target_feature(enable = "aes")]
unsafe fn update_aarch64_aes(
    state: u64,
    bytes: &[u8],
    params: CrcParams,
    ops: Aarch64AesOps,
) -> u64 {
    match params.width {
        64 => algorithm::update::<_, Width64>(state, bytes, params, &ops),
        32 => algorithm::update::<_, Width32>(state as u32, bytes, params, &ops) as u64,
        _ => panic!("Unsupported CRC width: {}", params.width),
    }
}

#[inline]
#[cfg(target_arch = "aarch64")]
#[target_feature(enable = "aes,sha3")]
unsafe fn update_aarch64_aes_sha3(
    state: u64,
    bytes: &[u8],
    params: CrcParams,
    ops: Aarch64AesSha3Ops,
) -> u64 {
    match params.width {
        64 => algorithm::update::<_, Width64>(state, bytes, params, &ops),
        32 => algorithm::update::<_, Width32>(state as u32, bytes, params, &ops) as u64,
        _ => panic!("Unsupported CRC width: {}", params.width),
    }
}

/// Main entry point for x86/x86_64
///
/// # Safety
/// May use native CPU features
#[inline(always)]
#[cfg(any(target_arch = "x86", target_arch = "x86_64"))]
pub(crate) unsafe fn update(state: u64, bytes: &[u8], params: CrcParams) -> u64 {
    use crate::feature_detection::{get_arch_ops, ArchOpsInstance};

    match get_arch_ops() {
        #[cfg(target_arch = "x86_64")]
        ArchOpsInstance::X86_64Avx512Vpclmulqdq(ops) => match params.width {
            64 => algorithm::update::<_, Width64>(state, bytes, params, ops),
            32 => algorithm::update::<_, Width32>(state as u32, bytes, params, ops) as u64,
            _ => panic!("Unsupported CRC width: {}", params.width),
        },
        #[cfg(target_arch = "x86_64")]
        ArchOpsInstance::X86_64Avx512Pclmulqdq(ops) => match params.width {
            64 => algorithm::update::<_, Width64>(state, bytes, params, ops),
            32 => algorithm::update::<_, Width32>(state as u32, bytes, params, ops) as u64,
            _ => panic!("Unsupported CRC width: {}", params.width),
        },
        ArchOpsInstance::X86SsePclmulqdq(ops) => match params.width {
            64 => algorithm::update::<_, Width64>(state, bytes, params, ops),
            32 => algorithm::update::<_, Width32>(state as u32, bytes, params, ops) as u64,
            _ => panic!("Unsupported CRC width: {}", params.width),
        },
<<<<<<< HEAD
        ArchOpsInstance::SoftwareFallback => {
            #[cfg(target_arch = "x86")]
            crate::arch::software::update(state, bytes, params);

            // This should never happen, but just in case
            panic!("x86 features missing (SSE4.1 && PCLMULQDQ)");
        }
    }
}

=======
        ArchOpsInstance::SoftwareFallback => crate::arch::software::update(state, bytes, params),
    }
}

/// Main entry point for x86/x86_64 (Rust < 1.89 with no AVX-512 support)
///
/// # Safety
/// May use native CPU features
#[rustversion::before(1.89)]
#[inline(always)]
#[cfg(any(target_arch = "x86", target_arch = "x86_64"))]
pub(crate) unsafe fn update(state: u64, bytes: &[u8], params: CrcParams) -> u64 {
    use crate::feature_detection::{get_arch_ops, ArchOpsInstance};

    match get_arch_ops() {
        ArchOpsInstance::X86SsePclmulqdq(ops) => match params.width {
            64 => algorithm::update::<_, Width64>(state, bytes, params, ops),
            32 => algorithm::update::<_, Width32>(state as u32, bytes, params, ops) as u64,
            _ => panic!("Unsupported CRC width: {}", params.width),
        },
        ArchOpsInstance::SoftwareFallback => crate::arch::software::update(state, bytes, params),
    }
}

>>>>>>> f44f8d08
#[inline]
#[cfg(all(
    not(target_arch = "x86"),
    not(target_arch = "x86_64"),
    not(target_arch = "aarch64")
))]
pub(crate) unsafe fn update(state: u64, bytes: &[u8], params: CrcParams) -> u64 {
    crate::arch::software::update(state, bytes, params)
}

#[cfg(test)]
mod tests {
    use super::*;
    use crate::crc32::consts::CRC32_BZIP2;
    use crate::crc64::consts::CRC64_NVME;
    use crate::test::consts::{TEST_256_BYTES_STRING, TEST_ALL_CONFIGS, TEST_CHECK_STRING};
    use crate::test::create_aligned_data;
    use crate::test::enums::AnyCrcTestConfig;
    use rand::{rng, Rng};

    #[test]
    fn test_check_value() {
        for config in TEST_ALL_CONFIGS {
            // direct update() call, which needs XOROUT applied
            let actual = unsafe {
                update(config.get_init(), TEST_CHECK_STRING, *config.get_params())
                    ^ config.get_xorout()
            };

            assert_eq!(
                actual,
                config.get_check(),
                "Mismatch CRC, {}, expected {:#x}, got {:#x}",
                config.get_name(),
                config.get_check(),
                actual
            );
        }
    }

    #[test]
    fn test_256_string() {
        for config in TEST_ALL_CONFIGS {
            let actual = unsafe {
                update(
                    config.get_init(),
                    &*create_aligned_data(TEST_256_BYTES_STRING),
                    *config.get_params(),
                ) ^ config.get_xorout()
            };

            assert_eq!(
                actual,
                config.checksum_with_reference(TEST_256_BYTES_STRING),
                "Mismatch CRC, {}, expected {:#x}, got {:#x}",
                config.get_name(),
                config.get_check(),
                actual
            );
        }
    }

    #[test]
    fn test_512_string() {
        let test_string = b"12345678901234567890123456789012345678901234567890123456789012345678901234567890123456789012345678901234567890123456789012345678901234567890123456789012345678901234567890123456789012345678901234567890123456789012345678901234567890123456789012345678901234561234567890123456789012345678901234567890123456789012345678901234567890123456789012345678901234567890123456789012345678901234567890123456789012345678901234567890123456789012345678901234567890123456789012345678901234567890123456789012345678901234567890123456";

        for config in TEST_ALL_CONFIGS {
            let actual = unsafe {
                update(
                    config.get_init(),
                    &*create_aligned_data(test_string),
                    *config.get_params(),
                ) ^ config.get_xorout()
            };

            assert_eq!(
                actual,
                config.checksum_with_reference(test_string),
                "Mismatch CRC, {}, expected {:#x}, got {:#x}",
                config.get_name(),
                config.get_check(),
                actual
            );
        }
    }

    #[test]
    fn test_1024_string() {
        let test_string = b"1234567890123456789012345678901234567890123456789012345678901234567890123456789012345678901234567890123456789012345678901234567890123456789012345678901234567890123456789012345678901234567890123456789012345678901234567890123456789012345678901234567890123456123456789012345678901234567890123456789012345678901234567890123456789012345678901234567890123456789012345678901234567890123456789012345678901234567890123456789012345678901234567890123456789012345678901234567890123456789012345678901234567890123456789012345612345678901234567890123456789012345678901234567890123456789012345678901234567890123456789012345678901234567890123456789012345678901234567890123456789012345678901234567890123456789012345678901234567890123456789012345678901234567890123456789012345678901234561234567890123456789012345678901234567890123456789012345678901234567890123456789012345678901234567890123456789012345678901234567890123456789012345678901234567890123456789012345678901234567890123456789012345678901234567890123456789012345678901234567890123456";

        for config in TEST_ALL_CONFIGS {
            let actual = unsafe {
                update(
                    config.get_init(),
                    &*create_aligned_data(test_string),
                    *config.get_params(),
                ) ^ config.get_xorout()
            };

            assert_eq!(
                actual,
                config.checksum_with_reference(test_string),
                "Mismatch CRC, {}, expected {:#x}, got {:#x}",
                config.get_name(),
                config.get_check(),
                actual
            );
        }
    }

    // CRC-64/NVME is a special flower in that Rust's crc library doesn't support it yet, so we have
    // tested values to check against.
    #[test]
    fn test_crc64_nvme_standard_vectors() {
        static CASES: &[(&[u8], u64)] = &[
            // from our own internal tests, since the Check value in the NVM Express® NVM Command
            // Set Specification (Revision 1.0d, December 2023) is incorrect
            // (Section 5.2.1.3.4, Figure 120, page 83).
            (b"123456789", 0xae8b14860a799888),

            // from the NVM Express® NVM Command Set Specification (Revision 1.0d, December 2023),
            // Section 5.2.1.3.5, Figure 122, page 84.
            // https://nvmexpress.org/wp-content/uploads/NVM-Express-NVM-Command-Set-Specification-1.0d-2023.12.28-Ratified.pdf
            // and the Linux kernel
            // https://github.com/torvalds/linux/blob/f3813f4b287e480b1fcd62ca798d8556644b8278/crypto/testmgr.h#L3685-L3695
            (&[0; 4096], 0x6482d367eb22b64e),
            (&[255; 4096], 0xc0ddba7302eca3ac),

            // custom values
            (TEST_256_BYTES_STRING, 0xabdb9e6c30937916),
            (b"", 0),
            (b"@", 0x2808afa9582aa47),
            (b"1\x97", 0xb4af0ae0feb08e0f),
            (b"M\"\xdf", 0x85d7cd041a2a8a5d),
            (b"l\xcd\x13\xd7", 0x1860820ea79b0fa3),
            (&[0; 32], 0xcf3473434d4ecf3b),
            (&[255; 32], 0xa0a06974c34d63c4),
            (b"\x00\x01\x02\x03\x04\x05\x06\x07\x08\x09\x0A\x0B\x0C\x0D\x0E\x0F\x10\x11\x12\x13\x14\x15\x16\x17\x18\x19\x1A\x1B\x1C\x1D\x1E\x1F", 0xb9d9d4a8492cbd7f),
            (&[0; 1024], 0x691bb2b09be5498a),
            (b"hello, world!", 0xf8046e40c403f1d0),
        ];

        for (input, expected) in CASES {
            unsafe {
                let actual = update(CRC64_NVME.init, input, CRC64_NVME) ^ CRC64_NVME.xorout;

                assert_eq!(
                    actual, *expected,
                    "Mismatch CRC, expected {:#x}, got {:#x}, input: {:?}",
                    expected, actual, input
                );
            }
        }
    }

    /// Test the "crc32" variant used in PHP's hash() function, which is different from the
    /// crc32() function. It's really just CRC-32/BZIP2 with the output byte-reversed to little
    /// endian.
    ///
    /// https://www.php.net/manual/en/function.hash-file.php#104836
    #[test]
    fn test_crc32_php_standard_vectors() {
        static CASES: &[(&[u8], u64)] = &[
            (b"123456789", 0x181989fc),
            (&[0; 4096], 0xe3380088),
            (&[255; 4096], 0x8f2ae650),
            (b"hello, world!", 0x5eacce7),
        ];

        for (input, expected) in CASES {
            let bzip2_crc = unsafe {
                (update(CRC32_BZIP2.init, input, CRC32_BZIP2) ^ CRC32_BZIP2.xorout) as u32
            };

            // PHP reverses the byte order of the CRC for some reason
            let actual = bzip2_crc.swap_bytes();

            assert_eq!(
                actual, *expected as u32,
                "Mismatch CRC, expected {:#x}, got {:#x}, input: {:?}",
                expected, actual, input
            );
        }
    }

    /// Skipping for Miri runs due to time constraints, underlying code already covered by other
    /// tests.
    #[test]
    #[cfg_attr(miri, ignore)]
    fn test_small_lengths_all() {
        // Test each CRC-64 variant
        for config in TEST_ALL_CONFIGS {
            // Test each length from 0 to 255
            for len in 0..=255 {
                test_length(len, config);
            }
        }
    }

    /// Skipping for Miri runs due to time constraints, underlying code already covered by other
    /// tests.
    #[test]
    #[cfg_attr(miri, ignore)]
    fn test_medium_lengths() {
        // Test each CRC-64 variant
        for config in TEST_ALL_CONFIGS {
            // Test each length from 256 to 1024, which should fold and include handling remainders
            for len in 256..=1024 {
                test_length(len, config);
            }
        }
    }

    /// Skipping for Miri runs due to time constraints, underlying code already covered by other
    /// tests.
    #[test]
    #[cfg_attr(miri, ignore)]
    fn test_large_lengths() {
        // Test each CRC-64 variant
        for config in TEST_ALL_CONFIGS {
            // Test ~1 MiB just before, at, and just after the folding boundaries
            for len in 1048575..=1048577 {
                test_length(len, config);
            }
        }
    }

    fn test_length(length: usize, config: &AnyCrcTestConfig) {
        let mut data = vec![0u8; length];
        rng().fill(&mut data[..]);

        // Calculate expected CRC using the reference implementation
        let expected = config.checksum_with_reference(&data);

        // direct update() call, which needs XOROUT applied
        let actual =
            unsafe { update(config.get_init(), &data, *config.get_params()) ^ config.get_xorout() };

        assert_eq!(
            actual,
            expected,
            "\nFailed for {} with length {}\nGot: {:016x}\nExpected: {:016x}",
            config.get_name(),
            length,
            actual,
            expected
        );
    }
}<|MERGE_RESOLUTION|>--- conflicted
+++ resolved
@@ -112,43 +112,10 @@
             32 => algorithm::update::<_, Width32>(state as u32, bytes, params, ops) as u64,
             _ => panic!("Unsupported CRC width: {}", params.width),
         },
-<<<<<<< HEAD
-        ArchOpsInstance::SoftwareFallback => {
-            #[cfg(target_arch = "x86")]
-            crate::arch::software::update(state, bytes, params);
-
-            // This should never happen, but just in case
-            panic!("x86 features missing (SSE4.1 && PCLMULQDQ)");
-        }
-    }
-}
-
-=======
         ArchOpsInstance::SoftwareFallback => crate::arch::software::update(state, bytes, params),
     }
 }
 
-/// Main entry point for x86/x86_64 (Rust < 1.89 with no AVX-512 support)
-///
-/// # Safety
-/// May use native CPU features
-#[rustversion::before(1.89)]
-#[inline(always)]
-#[cfg(any(target_arch = "x86", target_arch = "x86_64"))]
-pub(crate) unsafe fn update(state: u64, bytes: &[u8], params: CrcParams) -> u64 {
-    use crate::feature_detection::{get_arch_ops, ArchOpsInstance};
-
-    match get_arch_ops() {
-        ArchOpsInstance::X86SsePclmulqdq(ops) => match params.width {
-            64 => algorithm::update::<_, Width64>(state, bytes, params, ops),
-            32 => algorithm::update::<_, Width32>(state as u32, bytes, params, ops) as u64,
-            _ => panic!("Unsupported CRC width: {}", params.width),
-        },
-        ArchOpsInstance::SoftwareFallback => crate::arch::software::update(state, bytes, params),
-    }
-}
-
->>>>>>> f44f8d08
 #[inline]
 #[cfg(all(
     not(target_arch = "x86"),
