--- conflicted
+++ resolved
@@ -162,7 +162,6 @@
         has_pclmulqdq: false,
         has_avx512vl: false,
         has_vpclmulqdq: false,
-        rust_version_supports_avx512: false,
     }
 }
 
@@ -191,19 +190,10 @@
     let has_sse41 = is_x86_feature_detected!("sse4.1");
     let has_pclmulqdq = has_sse41 && is_x86_feature_detected!("pclmulqdq");
 
-<<<<<<< HEAD
     let has_avx512vl = has_pclmulqdq && is_x86_feature_detected!("avx512vl");
     let has_vpclmulqdq = has_avx512vl && is_x86_feature_detected!("vpclmulqdq");
-=======
     // SSE 4.2 provides native CRC32C instructions for fusion techniques
     let has_sse42 = is_x86_feature_detected!("sse4.2");
-
-    // After Rust 1.89, AVX-512VL and VPCLMULQDQ can be used if available
-    let has_avx512vl =
-        has_pclmulqdq && rust_version_supports_avx512 && is_x86_feature_detected!("avx512vl");
-    let has_vpclmulqdq =
-        has_avx512vl && rust_version_supports_avx512 && is_x86_feature_detected!("vpclmulqdq");
->>>>>>> 2d96340a
 
     ArchCapabilities {
         has_aes: false,
@@ -214,22 +204,17 @@
         has_pclmulqdq,
         has_avx512vl,
         has_vpclmulqdq,
-        rust_version_supports_avx512,
     }
 }
 
 #[inline(always)]
 #[cfg(all(any(target_arch = "x86", target_arch = "x86_64"), not(feature = "std")))]
 unsafe fn detect_x86_features() -> ArchCapabilities {
-    let rust_version_supports_avx512 = check_rust_version_supports_avx512();
-
     let has_sse41 = cfg!(target_feature = "sse4.1");
     let has_sse42 = cfg!(target_feature = "sse4.2");
     let has_pclmulqdq = has_sse41 && cfg!(target_feature = "pclmulqdq");
-    let has_avx512vl =
-        has_pclmulqdq && rust_version_supports_avx512 && cfg!(target_feature = "avx512vl");
-    let has_vpclmulqdq =
-        has_avx512vl && rust_version_supports_avx512 && cfg!(target_feature = "vpclmulqdq");
+    let has_avx512vl = has_pclmulqdq && cfg!(target_feature = "avx512vl");
+    let has_vpclmulqdq = has_avx512vl && cfg!(target_feature = "vpclmulqdq");
 
     ArchCapabilities {
         has_aes: false,
@@ -284,11 +269,6 @@
 
 /// Enum that holds the different ArchOps implementations for compile-time dispatch
 /// This avoids the need for trait objects while still providing factory-based selection
-<<<<<<< HEAD
-=======
-#[cfg(any(target_arch = "aarch64", target_arch = "x86", target_arch = "x86_64"))]
-#[rustversion::since(1.89)]
->>>>>>> 2d96340a
 #[derive(Debug, Clone, Copy)]
 pub enum ArchOpsInstance {
     #[cfg(target_arch = "aarch64")]
@@ -305,24 +285,6 @@
     SoftwareFallback,
 }
 
-<<<<<<< HEAD
-=======
-#[cfg(any(target_arch = "aarch64", target_arch = "x86", target_arch = "x86_64"))]
-#[rustversion::before(1.89)]
-#[derive(Debug, Clone, Copy)]
-pub enum ArchOpsInstance {
-    #[cfg(target_arch = "aarch64")]
-    Aarch64Aes(crate::arch::aarch64::aes::Aarch64AesOps),
-    #[cfg(target_arch = "aarch64")]
-    Aarch64AesSha3(crate::arch::aarch64::aes_sha3::Aarch64AesSha3Ops),
-    #[cfg(any(target_arch = "x86", target_arch = "x86_64"))]
-    X86SsePclmulqdq(crate::arch::x86::sse::X86SsePclmulqdqOps),
-    /// Software fallback - no ArchOps struct needed
-    SoftwareFallback,
-}
-
-#[cfg(any(target_arch = "aarch64", target_arch = "x86", target_arch = "x86_64"))]
->>>>>>> 2d96340a
 impl ArchOpsInstance {
     #[inline(always)]
     pub fn get_tier(&self) -> PerformanceTier {
@@ -383,14 +345,7 @@
     create_arch_ops_from_tier(tier)
 }
 
-<<<<<<< HEAD
 /// Helper function to create ArchOpsInstance from a performance tier
-=======
-/// Helper function to create ArchOpsInstance from a performance tier for Rust 1.89+ (when AVX512
-/// stabilized)
-#[cfg(any(target_arch = "aarch64", target_arch = "x86", target_arch = "x86_64"))]
-#[rustversion::since(1.89)]
->>>>>>> 2d96340a
 fn create_arch_ops_from_tier(tier: PerformanceTier) -> ArchOpsInstance {
     match tier {
         #[cfg(target_arch = "aarch64")]
@@ -430,52 +385,6 @@
     }
 }
 
-<<<<<<< HEAD
-=======
-/// Helper function to create ArchOpsInstance from a performance tier for Rust <1.89 (before AVX512
-/// stabilized)
-#[cfg(any(target_arch = "aarch64", target_arch = "x86", target_arch = "x86_64"))]
-#[rustversion::before(1.89)]
-fn create_arch_ops_from_tier(tier: PerformanceTier) -> ArchOpsInstance {
-    match tier {
-        #[cfg(target_arch = "aarch64")]
-        PerformanceTier::AArch64AesSha3 => {
-            use crate::arch::aarch64::aes_sha3::Aarch64AesSha3Ops;
-            ArchOpsInstance::Aarch64AesSha3(Aarch64AesSha3Ops::new())
-        }
-        #[cfg(target_arch = "aarch64")]
-        PerformanceTier::AArch64Aes => {
-            use crate::arch::aarch64::aes::Aarch64AesOps;
-            ArchOpsInstance::Aarch64Aes(Aarch64AesOps)
-        }
-        #[cfg(target_arch = "x86_64")]
-        PerformanceTier::X86_64Avx512Vpclmulqdq => {
-            // VPCLMULQDQ and AVX512 not available in older Rust versions, fall back to SSE
-            create_x86_sse_pclmulqdq_ops()
-        }
-        #[cfg(target_arch = "x86_64")]
-        PerformanceTier::X86_64Avx512Pclmulqdq => {
-            // AVX512 not available in older Rust versions, fall back to SSE
-            create_x86_sse_pclmulqdq_ops()
-        }
-        #[cfg(any(target_arch = "x86", target_arch = "x86_64"))]
-        PerformanceTier::X86_64SsePclmulqdq | PerformanceTier::X86SsePclmulqdq => {
-            create_x86_sse_pclmulqdq_ops()
-        }
-        PerformanceTier::SoftwareTable => {
-            // Use software fallback
-            ArchOpsInstance::SoftwareFallback
-        }
-        // Handle cases where the performance tier doesn't match the current architecture
-        _ => {
-            // This can happen when a tier is selected for a different architecture
-            // Fall back to software implementation
-            ArchOpsInstance::SoftwareFallback
-        }
-    }
-}
-
->>>>>>> 2d96340a
 #[cfg(any(target_arch = "x86", target_arch = "x86_64"))]
 fn create_x86_sse_pclmulqdq_ops() -> ArchOpsInstance {
     use crate::arch::x86::sse::X86SsePclmulqdqOps;
@@ -643,43 +552,6 @@
             PerformanceTier::X86_64Avx512Pclmulqdq
         );
 
-<<<<<<< HEAD
-=======
-        // Test VPCLMULQDQ + AVX512 (highest tier) on Rust < 1.89
-        let capabilities_vpclmulqdq = ArchCapabilities {
-            has_aes: false,
-            has_crc: false,
-            has_sha3: false,
-            has_sse41: true,
-            has_sse42: false,
-            has_pclmulqdq: true,
-            has_avx512vl: true,
-            has_vpclmulqdq: true,
-            rust_version_supports_avx512: false,
-        };
-        assert_eq!(
-            select_performance_tier_for_test(&capabilities_vpclmulqdq),
-            PerformanceTier::X86_64SsePclmulqdq
-        );
-
-        // Test AVX512 + PCLMULQDQ (mid-tier) on Rust < 1.89
-        let capabilities_avx512 = ArchCapabilities {
-            has_aes: false,
-            has_crc: false,
-            has_sha3: false,
-            has_sse41: true,
-            has_sse42: false,
-            has_pclmulqdq: true,
-            has_avx512vl: true,
-            has_vpclmulqdq: false,
-            rust_version_supports_avx512: false,
-        };
-        assert_eq!(
-            select_performance_tier_for_test(&capabilities_avx512),
-            PerformanceTier::X86_64SsePclmulqdq
-        );
-
->>>>>>> 2d96340a
         // Test SSE + PCLMULQDQ (baseline tier)
         let capabilities_sse = ArchCapabilities {
             has_aes: false,
@@ -800,33 +672,6 @@
         use super::*;
 
         #[test]
-<<<<<<< HEAD
-=======
-        fn test_rust_version_gating_scenarios() {
-            // Test VPCLMULQDQ with different Rust version scenarios
-
-            // All features available but Rust version too old
-            let capabilities_old_rust = ArchCapabilities {
-                has_aes: false,
-                has_crc: false,
-                has_sha3: false,
-                has_sse41: true,
-                has_sse42: false,
-                has_pclmulqdq: true,
-                has_avx512vl: true,
-                has_vpclmulqdq: true,                // Hardware supports it
-                rust_version_supports_avx512: false, // But Rust version is too old
-            };
-
-            // Should not select VPCLMULQDQ or AVX512 tiers due to Rust version constraint
-            let tier = select_performance_tier_for_test(&capabilities_old_rust);
-            assert_ne!(tier, PerformanceTier::X86_64Avx512Vpclmulqdq);
-            assert_ne!(tier, PerformanceTier::X86_64Avx512Pclmulqdq);
-            assert_eq!(tier, PerformanceTier::X86_64SsePclmulqdq);
-        }
-
-        #[test]
->>>>>>> 2d96340a
         fn test_feature_dependency_validation() {
             // Test that feature dependencies are properly validated
 
@@ -977,11 +822,8 @@
                 PerformanceTier::X86_64SsePclmulqdq
             );
 
-<<<<<<< HEAD
             // SSE4.1 + PCLMULQDQ + AVX512VL - mid-tier
-=======
-            // SSE4.1 + PCLMULQDQ + AVX512VL but old Rust - should fall back to SSE tier
-            let avx512_pclmul_old_rust = ArchCapabilities {
+            let avx512_pclmul_new_rust = ArchCapabilities {
                 has_aes: false,
                 has_crc: false,
                 has_sha3: false,
@@ -990,52 +832,13 @@
                 has_pclmulqdq: true,
                 has_avx512vl: true,
                 has_vpclmulqdq: false,
-                rust_version_supports_avx512: false, // Old Rust version
-            };
-            assert_eq!(
-                select_performance_tier_for_test(&avx512_pclmul_old_rust),
-                PerformanceTier::X86_64SsePclmulqdq
-            );
-
-            // SSE4.1 + PCLMULQDQ + AVX512VL with new Rust - mid-tier
->>>>>>> 2d96340a
-            let avx512_pclmul_new_rust = ArchCapabilities {
-                has_aes: false,
-                has_crc: false,
-                has_sha3: false,
-                has_sse41: true,
-                has_sse42: false,
-                has_pclmulqdq: true,
-                has_avx512vl: true,
-                has_vpclmulqdq: false,
             };
             assert_eq!(
                 select_performance_tier_for_test(&avx512_pclmul_new_rust),
                 PerformanceTier::X86_64Avx512Pclmulqdq
             );
 
-<<<<<<< HEAD
             // All features - highest tier
-=======
-            // All features + old Rust - should fall back to SSE tier
-            let all_features_old_rust = ArchCapabilities {
-                has_aes: false,
-                has_crc: false,
-                has_sha3: false,
-                has_sse41: true,
-                has_sse42: false,
-                has_pclmulqdq: true,
-                has_avx512vl: true,
-                has_vpclmulqdq: true,
-                rust_version_supports_avx512: false, // Old Rust version
-            };
-            assert_eq!(
-                select_performance_tier_for_test(&all_features_old_rust),
-                PerformanceTier::X86_64SsePclmulqdq
-            );
-
-            // All features + new Rust - highest tier
->>>>>>> 2d96340a
             let all_features_new_rust = ArchCapabilities {
                 has_aes: false,
                 has_crc: false,
@@ -1210,32 +1013,6 @@
         }
 
         #[test]
-<<<<<<< HEAD
-=======
-        fn test_rust_version_degradation() {
-            // Test degradation when Rust version doesn't support VPCLMULQDQ
-
-            let capabilities_with_vpclmulqdq = ArchCapabilities {
-                has_aes: false,
-                has_crc: false,
-                has_sha3: false,
-                has_sse41: true,
-                has_sse42: false,
-                has_pclmulqdq: true,
-                has_avx512vl: true,
-                has_vpclmulqdq: true,
-                rust_version_supports_avx512: false, // Old Rust version
-            };
-
-            // Should degrade from VPCLMULQDQ tier to SSE tier due to Rust version
-            assert_eq!(
-                select_performance_tier_for_test(&capabilities_with_vpclmulqdq),
-                PerformanceTier::X86_64SsePclmulqdq
-            );
-        }
-
-        #[test]
->>>>>>> 2d96340a
         fn test_partial_feature_availability() {
             // Test scenarios where only some features in a tier are available
 
