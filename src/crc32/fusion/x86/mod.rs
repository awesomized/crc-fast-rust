--- conflicted
+++ resolved
@@ -259,26 +259,4 @@
             );
         }
     }
-<<<<<<< HEAD
-=======
-
-    #[rustversion::before(1.89)]
-    fn test_crc32_iscsi_random(len: usize) {
-        let mut data = vec![0u8; len];
-        rng().fill(&mut data[..]);
-
-        let checksum = RUST_CRC32_ISCSI.checksum(&data);
-
-        if is_x86_feature_detected!("sse4.2") && is_x86_feature_detected!("pclmulqdq") {
-            assert_eq!(crc32_iscsi(0xffffffff, &data) ^ 0xffffffff, checksum);
-
-            unsafe {
-                assert_eq!(
-                    crc32_iscsi_sse_v4s3x3(0xffffffff, data.as_ptr(), data.len()) ^ 0xffffffff,
-                    checksum
-                );
-            }
-        }
-    }
->>>>>>> f44f8d08
 }